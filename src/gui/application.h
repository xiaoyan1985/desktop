--- conflicted
+++ resolved
@@ -79,11 +79,6 @@
 protected slots:
     void slotParseMessage(const QString&, QObject*);
     void slotCheckConnection();
-<<<<<<< HEAD
-    void slotStartUpdateDetector();
-=======
-    void slotUpdateConnectionErrors(int accountState);
->>>>>>> c34641f4
     void slotUseMonoIconsChanged( bool );
     void slotCleanup();
     void slotAccountStateAdded(AccountState *accountState);
