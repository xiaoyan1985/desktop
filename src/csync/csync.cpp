--- conflicted
+++ resolved
@@ -314,13 +314,11 @@
   local.files.clear();
   remote.files.clear();
 
-<<<<<<< HEAD
+  renames.folder_renamed_from.clear();
+  renames.folder_renamed_to.clear();
+
   local_discovery_style = LocalDiscoveryStyle::FilesystemOnly;
   locally_touched_dirs.clear();
-=======
-  renames.folder_renamed_from.clear();
-  renames.folder_renamed_to.clear();
->>>>>>> 34851091
 
   status = CSYNC_STATUS_INIT;
   SAFE_FREE(error_string);
