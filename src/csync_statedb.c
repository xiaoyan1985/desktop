--- conflicted
+++ resolved
@@ -802,14 +802,10 @@
       }
     }
   } else {
-<<<<<<< HEAD
-    CSYNC_LOG(CSYNC_LOG_PRIORITY_WARN, "sqlite hash query fail: %s", sqlite3_errmsg(db));
-=======
     /* SQLITE_DONE says there is no further row. That's not an error. */
     if (rc != SQLITE_DONE) {
-      CSYNC_LOG(CSYNC_LOG_PRIORITY_WARN, "sqlite hash query fail: %s", sqlite3_errmsg(ctx->statedb.db));
-    }
->>>>>>> 12b9b87c
+      CSYNC_LOG(CSYNC_LOG_PRIORITY_WARN, "sqlite hash query fail: %s", sqlite3_errmsg(db));
+    }
     CSYNC_LOG(CSYNC_LOG_PRIORITY_TRACE, "No result record found for phash = %llu",
               (long long unsigned int) phash);
     SAFE_FREE(st);
