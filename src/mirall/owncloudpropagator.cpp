/*
 * Copyright (C) by Olivier Goffart <ogoffart@owncloud.com>
 * Copyright (C) by Klaas Freitag <freitag@owncloud.com>
 *
 * This program is free software; you can redistribute it and/or modify
 * it under the terms of the GNU General Public License as published by
 * the Free Software Foundation; either version 2 of the License, or
 * (at your option) any later version.
 *
 * This program is distributed in the hope that it will be useful, but
 * WITHOUT ANY WARRANTY; without even the implied warranty of MERCHANTABILITY
 * or FITNESS FOR A PARTICULAR PURPOSE. See the GNU General Public License
 * for more details.
 */

#include "owncloudpropagator.h"
#include "syncjournaldb.h"
#include "syncjournalfilerecord.h"
#include <httpbf.h>
#include <qfile.h>
#include <qdir.h>
#include <qdiriterator.h>
#include <qtemporaryfile.h>
#if QT_VERSION < QT_VERSION_CHECK(5, 0, 0)
#include <qabstractfileengine.h>
#else
#include <qsavefile.h>
#endif
#include <QDebug>
#include <QDateTime>
#include <qstack.h>

#include <neon/ne_basic.h>
#include <neon/ne_socket.h>
#include <neon/ne_session.h>
#include <neon/ne_props.h>
#include <neon/ne_auth.h>
#include <neon/ne_dates.h>
#include <neon/ne_compress.h>
#include <neon/ne_redirect.h>

#include <time.h>

// We use some internals of csync:
extern "C" int c_utimes(const char *, const struct timeval *);
extern "C" void csync_win32_set_file_hidden( const char *file, bool h );

namespace Mirall {

/* Helper for QScopedPointer<>, to be used as the deleter.
 * QScopePointer will call the right overload of cleanup for the pointer it holds
 */
struct ScopedPointerHelpers {
    static inline void cleanup(hbf_transfer_t *pointer) { if (pointer) hbf_free_transfer(pointer); }
    static inline void cleanup(ne_request *pointer) { if (pointer) ne_request_destroy(pointer); }
    static inline void cleanup(ne_decompress *pointer) { if (pointer) ne_decompress_destroy(pointer); }
//     static inline void cleanup(ne_propfind_handler *pointer) { if (pointer) ne_propfind_destroy(pointer); }
};

#define DECLARE_JOB(NAME) \
class NAME : public PropagateItemJob { \
  /*  Q_OBJECT */ \
public: \
    NAME(OwncloudPropagator* propagator,const SyncFileItem& item) \
        : PropagateItemJob(propagator, item) {} \
    void start(); \
};

// compare two files with given filename and return true if they have the same content
static bool fileEquals(const QString &fn1, const QString &fn2) {
    QFile f1(fn1);
    QFile f2(fn2);
    if (!f1.open(QIODevice::ReadOnly) || !f2.open(QIODevice::ReadOnly)) {
        qDebug() << "fileEquals: Failed to open " << fn1 << "or" << fn2;
        return false;
    }

    if (f1.size() != f2.size()) {
        return false;
    }

    const int BufferSize = 16 * 1024;
    char buffer1[BufferSize];
    char buffer2[BufferSize];
    do {
        int r = f1.read(buffer1, BufferSize);
        if (f2.read(buffer2, BufferSize) != r) {
            // this should normaly not happen: the file are supposed to have the same size.
            return false;
        }
        if (r <= 0) {
            return true;
        }
        if (memcmp(buffer1, buffer2, r) != 0) {
            return false;
        }
    } while (true);
    return false;
}

// Code copied from Qt5's QDir::removeRecursively
static bool removeRecursively(const QString &path)
{
    bool success = true;
    QDirIterator di(path, QDir::AllEntries | QDir::Hidden | QDir::System | QDir::NoDotAndDotDot);
    while (di.hasNext()) {
        di.next();
        const QFileInfo& fi = di.fileInfo();
        bool ok;
        if (fi.isDir() && !fi.isSymLink())
            ok = removeRecursively(di.filePath()); // recursive
        else
            ok = QFile::remove(di.filePath());
        if (!ok)
            success = false;
    }
    if (success)
        success = QDir().rmdir(path);
    return success;
}

DECLARE_JOB(PropagateLocalRemove)

void PropagateLocalRemove::start()
{
    QString filename = _propagator->_localDir +  _item._file;
    if (_item._isDirectory) {
        if (QDir(filename).exists() && !removeRecursively(filename)) {
            done(SyncFileItem::NormalError, tr("Could not remove directory %1").arg(filename));
            return;
        }
    } else {
        QFile file(filename);
        if (file.exists() && !file.remove()) {
            done(SyncFileItem::NormalError, file.errorString());
        }
    }
    _propagator->_journal->deleteFileRecord(_item._originalFile);
    _item._instruction = CSYNC_INSTRUCTION_DELETED;
    done(SyncFileItem::Success);
}

DECLARE_JOB(PropagateLocalMkdir)

void PropagateLocalMkdir::start()
{
    QDir d;
    if (!d.mkpath(_propagator->_localDir +  _item._file)) {
        done(SyncFileItem::NormalError, tr("could not create directory %1").arg(_propagator->_localDir +  _item._file));
        return;
    }
    _item._instruction = CSYNC_INSTRUCTION_UPDATED;
    done(SyncFileItem::Success);
}

DECLARE_JOB(PropagateRemoteRemove)

void PropagateRemoteRemove::start()
{
    QScopedPointer<char, QScopedPointerPodDeleter> uri(
        ne_path_escape((_propagator->_remoteDir + _item._file).toUtf8()));
    int rc = ne_delete(_propagator->_session, uri.data());

    if (updateErrorFromSession(rc)) {
        return;
    }
    _item._instruction = CSYNC_INSTRUCTION_DELETED;
    _propagator->_journal->deleteFileRecord(_item._originalFile, _item._isDirectory);
    done(SyncFileItem::Success);
}

DECLARE_JOB(PropagateRemoteMkdir)

void PropagateRemoteMkdir::start()
{
    QScopedPointer<char, QScopedPointerPodDeleter> uri(
        ne_path_escape((_propagator->_remoteDir + _item._file).toUtf8()));

    int rc = ne_mkcol(_propagator->_session, uri.data());

    /* Special for mkcol: it returns 405 if the directory already exists.
     * Ignore that error */
    if( updateErrorFromSession( rc , 0, 405 ) ) {
        return;
    }
    _item._instruction = CSYNC_INSTRUCTION_UPDATED;
    done(SyncFileItem::Success);
}

<<<<<<< HEAD
// Log callback for httpbf
static void _log_callback(const char *func, const char *text, void*)
{
    qDebug() << "  " << func << text;
}
=======
class PropagateUploadFile: public PropagateItemJob {
public:
    explicit PropagateUploadFile(OwncloudPropagator* propagator,const SyncFileItem& item)
        : PropagateItemJob(propagator, item) {}
    void start();
private:
    // Log callback for httpbf
    static void _log_callback(const char *func, const char *text, void*)
    {
        qDebug() << func << text;
    }
>>>>>>> 84a40dcb

    // abort callback for httpbf
    static int _user_want_abort(void *userData)
    {
        return  static_cast<PropagateUploadFile *>(userData)->_propagator->_abortRequested->fetchAndAddRelaxed(0);
    }

    // callback from httpbf when a chunk is finished
    static void chunk_finished_cb(hbf_transfer_s *trans, int chunk, void* userdata)
    {
        PropagateUploadFile *that = static_cast<PropagateUploadFile *>(userdata);
        Q_ASSERT(that);
        that->_chunked_done += trans->block_arr[chunk]->size;
        if (trans->block_cnt > 1) {
            SyncJournalDb::UploadInfo pi;
            pi._valid = true;
            pi._chunk = chunk + 1; // next chunk to start with
            pi._transferid = trans->transfer_id;
            pi._modtime =  QDateTime::fromTime_t(trans->modtime);
            that->_propagator->_journal->setUploadInfo(that->_item._file, pi);
        }
    }

    static void notify_status_cb(void* userdata, ne_session_status status,
                          const ne_session_status_info* info)
    {
        PropagateUploadFile* that = reinterpret_cast<PropagateUploadFile*>(userdata);

        if (status == ne_status_sending && info->sr.total > 0) {
            emit that->progress(Progress::Context, that->_item._file ,
                                     that->_chunked_done + info->sr.progress,
                                     that->_chunked_total_size ? that->_chunked_total_size : info->sr.total );

            that->limitBandwidth(that->_chunked_done + info->sr.progress,  that->_propagator->_uploadLimit);
        }
    }

    qint64 _chunked_done; // amount of bytes already sent with the previous chunks
    qint64 _chunked_total_size; // total size of the whole file
};

void PropagateUploadFile::start()
{
    emit progress(Progress::StartUpload, _item._file, 0, _item._size);

    QFile file(_propagator->_localDir + _item._file);
    if (!file.open(QIODevice::ReadOnly)) {
        done(SyncFileItem::NormalError, file.errorString());
        return;
    }
    QScopedPointer<char, QScopedPointerPodDeleter> uri(
        ne_path_escape((_propagator->_remoteDir + _item._file).toUtf8()));

    int attempts = 0;

    /*
     * do ten tries to upload the file chunked. Check the file size and mtime
     * before submitting a chunk and after having submitted the last one.
     * If the file has changed, retry.
<<<<<<< HEAD
    */
    qDebug() << "** PUT request to" << uri.data();
=======
     */
>>>>>>> 84a40dcb
    do {
        Hbf_State state = HBF_SUCCESS;
        QScopedPointer<hbf_transfer_t, ScopedPointerHelpers> trans(hbf_init_transfer(uri.data()));
        trans->user_data = this;
        hbf_set_log_callback(trans.data(), _log_callback);
        hbf_set_abort_callback(trans.data(), _user_want_abort);
        trans.data()->chunk_finished_cb = chunk_finished_cb;
        Q_ASSERT(trans);
        state = hbf_splitlist(trans.data(), file.handle());

        const SyncJournalDb::UploadInfo progressInfo = _propagator->_journal->getUploadInfo(_item._file);
        if (progressInfo._valid) {
            if (progressInfo._modtime.toTime_t() == _item._modtime) {
                trans->start_id = progressInfo._chunk;
                trans->transfer_id = progressInfo._transferid;
            }
        }

        ne_set_notifier(_propagator->_session, notify_status_cb, this);
        _lastTime.restart();
        _lastProgress = 0;
        _chunked_done = 0;
        _chunked_total_size = _item._size;

        if( state == HBF_SUCCESS ) {
            QByteArray previousEtag;
            if (!_item._etag.isEmpty() && _item._etag != "empty_etag") {
                // We add quotes because the owncloud server always add quotes around the etag, and
                //  csync_owncloud.c's owncloud_file_id always strip the quotes.
                previousEtag = '"' + _item._etag + '"';
                trans->previous_etag = previousEtag.data();
            }
            _chunked_total_size = trans->stat_size;
<<<<<<< HEAD
            qDebug() << "About to upload " << item._file << "  (" << previousEtag << item._size << " bytes )";
=======
            qDebug() << "About to upload " << _item._file << "  (" << previousEtag << _item._size << ")";
>>>>>>> 84a40dcb
            /* Transfer all the chunks through the HTTP session using PUT. */
            state = hbf_transfer( _propagator->_session, trans.data(), "PUT" );
        }

<<<<<<< HEAD
        // the file id should only be empty for new files up- or downloaded
        QString fid = QString::fromUtf8( hbf_transfer_file_id( trans.data() ));
        if( _fileId.isEmpty() ) {
            if( fid.isEmpty() ) {
                const char *plain_uri = uri.data();
                getFileId(plain_uri);
            } else {
                _fileId = fid;
            }
        } else {
            if( _fileId != fid ) {
                qDebug() << "WARN: File ID changed!" << _fileId << fid;
            } else {
                qDebug() << "FileID remains" << _fileId;
            }
        }
=======
        _item._fileId = QString::fromUtf8( hbf_transfer_file_id( trans.data() ));
>>>>>>> 84a40dcb

        /* Handle errors. */
        if ( state != HBF_SUCCESS ) {

            /* If the source file changed during submission, lets try again */
            if( state == HBF_SOURCE_FILE_CHANGE ) {
              if( attempts++ < 30 ) { /* FIXME: How often do we want to try? */
                qDebug("SOURCE file has changed during upload, retry #%d in two seconds!", attempts);
                sleep(2);
                continue;
              }
            }
            // FIXME: find out the error class.
            //_httpStatusCode = hbf_fail_http_code(trans.data());
            done(SyncFileItem::NormalError, hbf_error_string(trans.data(), state));
            return;
        }

<<<<<<< HEAD
    ne_set_notifier(_session, 0, 0);
    if( _etag.isEmpty() ) {
        updateMTimeAndETag(uri.data(), item._modtime);
    }

    _status = SyncFileItem::Success;
=======
        ne_set_notifier(_propagator->_session, 0, 0);
>>>>>>> 84a40dcb

        if( trans->modtime_accepted ) {
            _item._etag =  QByteArray(hbf_transfer_etag( trans.data() ));
        } else {
            updateMTimeAndETag(uri.data(), _item._modtime);
        }
        if( _item._fileId.isEmpty() ) {
            getFileId( uri.data() );
        }

        _item._instruction = CSYNC_INSTRUCTION_UPDATED;
        _propagator->_journal->setFileRecord(SyncJournalFileRecord(_item, _propagator->_localDir + _item._file));
        // Remove from the progress database:
        _propagator->_journal->setUploadInfo(_item._file, SyncJournalDb::UploadInfo());
        emit progress(Progress::EndUpload, _item._file, 0, _item._size);
        done(SyncFileItem::Success);
        return;

    } while( true );
}

static QByteArray parseEtag(ne_request *req) {
    const char *header = ne_get_response_header(req, "etag");
    if(header && header [0] == '"' && header[ strlen(header)-1] == '"') {
        return QByteArray(header + 1, strlen(header)-2);
    } else {
        return header;
    }
}

<<<<<<< HEAD
static QString parseFileId(ne_request *req) {
    QString fileId;

    const char *header = ne_get_response_header(req, "X-OC-FileId");
    if( header ) {
        fileId = QString::fromUtf8(header);
    }
    return fileId;
}


void OwncloudPropagator::updateMTimeAndETag(const char* uri, time_t mtime)
=======
void PropagateItemJob::updateMTimeAndETag(const char* uri, time_t mtime)
>>>>>>> 84a40dcb
{
    QByteArray modtime = QByteArray::number(qlonglong(mtime));
    ne_propname pname;
    pname.nspace = "DAV:";
    pname.name = "lastmodified";
    ne_proppatch_operation ops[2];
    ops[0].name = &pname;
    ops[0].type = ne_propset;
    ops[0].value = modtime.constData();
    ops[1].name = NULL;

    int rc = ne_proppatch( _propagator->_session, uri, ops );
    /* FIXME: error handling
    bool error = updateErrorFromSession( rc );
    if( error ) {
        // FIXME: We could not set the mtime. Error or not?
        qDebug() << "PROP-Patching of modified date failed.";
    }*/

    // get the etag
    QScopedPointer<ne_request, ScopedPointerHelpers> req(ne_request_create(_propagator->_session, "HEAD", uri));
    int neon_stat = ne_request_dispatch(req.data());
    const ne_status *status = ne_get_status(req.data());
    if( neon_stat != NE_OK || status->klass != 2 ) {
        // error happend
        qDebug() << "Could not issue HEAD request for ETag." << ne_get_error(_propagator->_session);
    } else {
<<<<<<< HEAD
        _etag = parseEtag(req.data());
        QString fid = parseFileId(req.data());
        if( _fileId.isEmpty() ) {
            _fileId = fid;
            qDebug() << "FileID was empty, set it to " << _fileId;
        } else {
            if( !fid.isEmpty() && fid != _fileId ) {
                qDebug() << "WARN: FileID seems to have changed: "<< fid << _fileId;
            }
        }
=======
        _item._etag = parseEtag(req.data());
>>>>>>> 84a40dcb
    }
}

void PropagateItemJob::getFileId(const char* uri)
{
    if( ! uri ) return;

    QScopedPointer<ne_request, ScopedPointerHelpers> req(ne_request_create(_propagator->_session, "HEAD", uri));
    int neon_stat = ne_request_dispatch(req.data());

<<<<<<< HEAD
    qDebug() << "Querying the fileID from " << uri;

    if( updateErrorFromSession(neon_stat, req.data()) ) {
        // error happend
        qDebug() << "Could not issue HEAD request for FileID.";
    } else {
        _fileId = parseFileId( req.data() );
        qDebug() << "Fetched fileID: " << _fileId;
=======
    if( neon_stat != NE_OK ) {
        // error happend
        qDebug() << "Could not issue HEAD request for FileID.";
    } else {
        const char *header = ne_get_response_header(req.data(), "X-OC-FileId");
        if( header ) {
            _item._fileId = QString::fromUtf8(header);
        }
>>>>>>> 84a40dcb
    }
}

void PropagateItemJob::limitBandwidth(qint64 progress, qint64 bandwidth_limit)
{
    if (bandwidth_limit > 0) {
        int64_t diff = _lastTime.nsecsElapsed() / 1000;
        int64_t len = progress - _lastProgress;
        if (len > 0 && diff > 0 && (1000000 * len / diff) > bandwidth_limit) {
            int64_t wait_time = (1000000 * len / bandwidth_limit) - diff;
            if (wait_time > 0) {
                usleep(wait_time);
            }
        }
        _lastProgress = progress;
        _lastTime.start();
    } else if (bandwidth_limit < 0 && bandwidth_limit > -100) {
        int64_t diff = _lastTime.nsecsElapsed() / 1000;
        if (diff > 0) {
            // -bandwidth_limit is the % of bandwidth
            int64_t wait_time = -diff * (1 + 100.0 / bandwidth_limit);
            if (wait_time > 0) {
                usleep(wait_time);
            }
        }
        _lastTime.start();
    }
}

class PropagateDownloadFile: public PropagateItemJob {
public:
    explicit PropagateDownloadFile(OwncloudPropagator* propagator,const SyncFileItem& item)
        : PropagateItemJob(propagator, item), _file(0) {}
    void start();

private:
    QIODevice *_file;
    QScopedPointer<ne_decompress, ScopedPointerHelpers> _decompress;

    static int content_reader(void *userdata, const char *buf, size_t len)
    {
        PropagateDownloadFile *that = static_cast<PropagateDownloadFile *>(userdata);
        size_t written = 0;

        if (that->_propagator->_abortRequested->fetchAndAddRelaxed(0)) {
            ne_set_error(that->_propagator->_session, "Aborted by user");
            return NE_ERROR;
        }

        if(buf) {
            written = that->_file->write(buf, len);
            if( len != written ) {
                qDebug() << "WRN: content_reader wrote wrong num of bytes:" << len << "," << written;
            }
            return NE_OK;
        }
        return NE_ERROR;
    }

    /*
    * This hook is called after the response is here from the server, but before
    * the response body is parsed. It decides if the response is compressed and
    * if it is it installs the compression reader accordingly.
    * If the response is not compressed, the normal response body reader is installed.
    */
    static void install_content_reader( ne_request *req, void *userdata, const ne_status *status )
    {
        PropagateDownloadFile *that = static_cast<PropagateDownloadFile *>(userdata);

        Q_UNUSED(status);

        if( !that ) {
            qDebug("Error: install_content_reader called without valid write context!");
            return;
        }

        const char *enc = ne_get_response_header( req, "Content-Encoding" );
        qDebug("Content encoding ist <%s> with status %d", enc ? enc : "empty",
                    status ? status->code : -1 );

        if( enc == QLatin1String("gzip") ) {
            that->_decompress.reset(ne_decompress_reader( req, ne_accept_2xx,
                                                             content_reader,     /* reader callback */
                                                             that ));  /* userdata        */
        } else {
            ne_add_response_body_reader( req, ne_accept_2xx,
                                        content_reader,
                                        (void*) that );
        }
    }

    static void notify_status_cb(void* userdata, ne_session_status status,
                          const ne_session_status_info* info)
    {
        PropagateDownloadFile* that = reinterpret_cast<PropagateDownloadFile*>(userdata);
        if (status == ne_status_recving && info->sr.total > 0) {
            emit that->progress(Progress::Context, that->_item._file, info->sr.progress, info->sr.total );
            that->limitBandwidth(info->sr.progress,  that->_propagator->_downloadLimit);
        }
    }
};

void PropagateDownloadFile::start()
{
    emit progress(Progress::StartDownload, _item._file, 0, _item._size);

    QString tmpFileName;
    const SyncJournalDb::DownloadInfo progressInfo = _propagator->_journal->getDownloadInfo(_item._file);
    if (progressInfo._valid) {
        // if the etag has changed meanwhile, remove the already downloaded part.
        if (progressInfo._etag != _item._etag) {
            QFile::remove(_propagator->_localDir + progressInfo._tmpfile);
            _propagator->_journal->setDownloadInfo(_item._file, SyncJournalDb::DownloadInfo());
        } else {
            tmpFileName = progressInfo._tmpfile;
        }

    }

    if (tmpFileName.isEmpty()) {
        tmpFileName = _item._file;
        //add a dot at the begining of the filename to hide the file.
        int slashPos = tmpFileName.lastIndexOf('/');
        tmpFileName.insert(slashPos+1, '.');
        //add the suffix
        tmpFileName += ".~" + QString::number(uint(qrand()), 16);
    }

    QFile tmpFile(_propagator->_localDir + tmpFileName);
    _file = &tmpFile;
    if (!tmpFile.open(QIODevice::Append)) {
        done(SyncFileItem::NormalError, tmpFile.errorString());
        return;
    }

    csync_win32_set_file_hidden(tmpFileName.toUtf8().constData(), true);

    {
        SyncJournalDb::DownloadInfo pi;
        pi._etag = _item._etag;
        pi._tmpfile = tmpFileName;
        pi._valid = true;
        _propagator->_journal->setDownloadInfo(_item._file, pi);
    }

    /* actually do the request */
    int retry = 0;

    QScopedPointer<char, QScopedPointerPodDeleter> uri(
        ne_path_escape((_propagator->_remoteDir + _item._file).toUtf8()));

    do {
        QScopedPointer<ne_request, ScopedPointerHelpers> req(ne_request_create(_propagator->_session, "GET", uri.data()));

        /* Allow compressed content by setting the header */
        ne_add_request_header( req.data(), "Accept-Encoding", "gzip" );

        if (tmpFile.size() > 0) {
            char brange[64];
            ne_snprintf(brange, sizeof brange, "bytes=%lld-", (long long) tmpFile.size());
            ne_add_request_header(req.data(), "Range", brange);
            ne_add_request_header(req.data(), "Accept-Ranges", "bytes");
            qDebug("Retry with range %s", brange);
        }

        /* hook called before the content is parsed to set the correct reader,
         * either the compressed- or uncompressed reader.
         */
        ne_hook_post_headers( _propagator->_session, install_content_reader, this);
        ne_set_notifier(_propagator->_session, notify_status_cb, this);
        _lastProgress = 0;
        _lastTime.start();

        int neon_stat = ne_request_dispatch(req.data());

        /* delete the hook again, otherwise they get chained as they are with the session */
        ne_unhook_post_headers( _propagator->_session, install_content_reader, this );
        ne_set_notifier(_propagator->_session, 0, 0);

        if (neon_stat == NE_TIMEOUT && (++retry) < 3) {
            continue;
        }

        if( updateErrorFromSession(neon_stat, req.data() ) ) {
            qDebug("Error GET: Neon: %d", neon_stat);
            if (tmpFile.size() == 0) {
                // don't keep the temporary file if it is empty.
                tmpFile.close();
                tmpFile.remove();
                _propagator->_journal->setDownloadInfo(_item._file, SyncJournalDb::DownloadInfo());
            }
            return;
        }
        _item._etag = parseEtag(req.data());
        break;
    } while (1);

    tmpFile.close();
    tmpFile.flush();
    QString fn = _propagator->_localDir + _item._file;

    //In case of conflict, make a backup of the old file
    bool isConflict = _item._instruction == CSYNC_INSTRUCTION_CONFLICT;
    if (isConflict) {
        // compare the files to see if there was an actual conflict.
        if (fileEquals(fn, tmpFile.fileName())) {
            tmpFile.remove();
            _item._instruction = CSYNC_INSTRUCTION_UPDATED;
            _propagator->_journal->setDownloadInfo(_item._file, SyncJournalDb::DownloadInfo());
            _propagator->_journal->setFileRecord(SyncJournalFileRecord(_item, fn));
            emit progress(Progress::EndDownload, _item._file, 0, _item._size);
            done(SyncFileItem::Success);
            return;
        }

        QFile f(fn);
        // Add _conflict-XXXX  before the extention.
        int dotLocation = fn.lastIndexOf('.');
        // If no extention, add it at the end  (take care of cases like foo/.hidden or foo.bar/file)
        if (dotLocation <= fn.lastIndexOf('/') + 1) {
            dotLocation = fn.size();
        }
        fn.insert(dotLocation, "_conflict-" + QDateTime::fromTime_t(_item._modtime).toString("yyyyMMdd-hhmmss"));
        if (!f.rename(fn)) {
            //If the rename fails, don't replace it.
            done(SyncFileItem::NormalError, f.errorString());
            return;
        }
    }

    csync_win32_set_file_hidden(tmpFileName.toUtf8().constData(), false);

#ifndef QT_OS_WIN
    bool success;
#if QT_VERSION < QT_VERSION_CHECK(5, 0, 0)
    success = tmpFile.fileEngine()->rename(fn);
#else
    // We want a rename that also overwite.  QFile::rename does not overwite.
    // Qt 5.1 has QSaveFile::renameOverwrite we cold use.
    // ### FIXME
    QFile::remove(fn);
    success = tmpFile.rename(fn);
#endif
    // unixoids
    if (!success) {
        done(SyncFileItem::NormalError, tmpFile.errorString());
        return;
    }
#else //QT_OS_WIN
    if (::MoveFileEx((wchar_t*)tmpFile.fileName().utf16(),
                            (wchar_t*)QString(_localDir + item._file).utf16(),
                        MOVEFILE_REPLACE_EXISTING) != 0) {
        wchar_t *string = 0;
        FormatMessage(FORMAT_MESSAGE_ALLOCATE_BUFFER|FORMAT_MESSAGE_FROM_SYSTEM,
                      NULL, ::GetLastError(), MAKELANGID(LANG_NEUTRAL, SUBLANG_DEFAULT),
                      (LPWSTR)&string, 0, NULL);

        done(SyncFileItem::NormalError, QString::fromWCharArray(string));
        LocalFree((HLOCAL)string);
        return;
    }
#endif
    struct timeval times[2];
    times[0].tv_sec = times[1].tv_sec = _item._modtime;
    times[0].tv_usec = times[1].tv_usec = 0;
    c_utimes(fn.toUtf8().data(), times);

    _item._instruction = CSYNC_INSTRUCTION_UPDATED;
    _propagator->_journal->setFileRecord(SyncJournalFileRecord(_item, fn));
    _propagator->_journal->setDownloadInfo(_item._file, SyncJournalDb::DownloadInfo());
    done(isConflict ? SyncFileItem::Conflict : SyncFileItem::Success);
}

DECLARE_JOB(PropagateRemoteRename)

void PropagateRemoteRename::start()
{
    if (_item._file == _item._renameTarget) {
        if (!_item._isDirectory) {
            // The parents has been renamed already so there is nothing more to do.
            // But we still need to fetch the new ETAG
            // FIXME   maybe do a recusrsive propfind after having moced the parent.
            // Note: we also update the mtime because the server do not keep the mtime when moving files
            QScopedPointer<char, QScopedPointerPodDeleter> uri2(
                ne_path_escape((_propagator->_remoteDir + _item._renameTarget).toUtf8()));
            updateMTimeAndETag(uri2.data(), _item._modtime);
        }
    } else if (_item._file == QLatin1String("Shared") ) {
        // Check if it is the toplevel Shared folder and do not propagate it.
        if( QFile::rename(  _propagator->_localDir + _item._renameTarget, _propagator->_localDir + QLatin1String("Shared")) ) {
            done(SyncFileItem::NormalError, tr("This folder must not be renamed. It is renamed back to its original name."));
        } else {
            done(SyncFileItem::NormalError, tr("This folder must not be renamed. Please name it back to Shared."));
        }
        return;
    } else {

        QScopedPointer<char, QScopedPointerPodDeleter> uri1(ne_path_escape((_propagator->_remoteDir + _item._file).toUtf8()));
        QScopedPointer<char, QScopedPointerPodDeleter> uri2(ne_path_escape((_propagator->_remoteDir + _item._renameTarget).toUtf8()));

        int rc = ne_move(_propagator->_session, 1, uri1.data(), uri2.data());
        if (updateErrorFromSession(rc)) {
            return;
        }

        updateMTimeAndETag(uri2.data(), _item._modtime);
    }

    _item._instruction = CSYNC_INSTRUCTION_DELETED;
    _propagator->_journal->deleteFileRecord(_item._originalFile);
    SyncJournalFileRecord record(_item, _propagator->_localDir + _item._renameTarget);
    record._path = _item._renameTarget;
    _propagator->_journal->setFileRecord(record);
    emit progress(Progress::EndDownload, _item._file, 0, _item._size);
    done(SyncFileItem::Success);
}

bool PropagateItemJob::updateErrorFromSession(int neon_code, ne_request* req, int ignoreHttpCode)
{
    if( neon_code != NE_OK ) {
        qDebug("Neon error code was %d", neon_code);
    }

    QString errorString;
    int httpStatusCode = 0;

    switch(neon_code) {
    case NE_OK:     /* Success, but still the possiblity of problems */
        if( req ) {
            const ne_status *status = ne_get_status(req);
            if (status) {
                if ( status->klass == 2 || status->code == ignoreHttpCode) {
                    // Everything is ok, no error.
                    return false;
                }
                errorString = QString::fromUtf8( status->reason_phrase );
                httpStatusCode = status->code;
            }
        } else {
            errorString = QString::fromUtf8(ne_get_error(_propagator->_session));
            int httpStatusCode = errorString.mid(0, errorString.indexOf(QChar(' '))).toInt();
            if ((httpStatusCode >= 200 && httpStatusCode < 300)
                || (httpStatusCode != 0 && httpStatusCode == ignoreHttpCode)) {
                // No error
                return false;
            }
        }

        // FIXME: classify the error
        done (SyncFileItem::NormalError, errorString);
        return true;
    case NE_ERROR:  /* Generic error; use ne_get_error(session) for message */
        done(SyncFileItem::NormalError, QString::fromUtf8(ne_get_error(_propagator->_session)));
        return true;
    case NE_LOOKUP:  /* Server or proxy hostname lookup failed */
    case NE_AUTH:     /* User authentication failed on server */
    case NE_PROXYAUTH:  /* User authentication failed on proxy */
    case NE_CONNECT:  /* Could not connect to server */
    case NE_TIMEOUT:  /* Connection timed out */
        done(SyncFileItem::FatalError, QString::fromUtf8(ne_get_error(_propagator->_session)));
        return true;
    case NE_FAILED:   /* The precondition failed */
    case NE_RETRY:    /* Retry request (ne_end_request ONLY) */
    case NE_REDIRECT: /* See ne_redirect.h */
    default:
        done(SyncFileItem::SoftError, QString::fromUtf8(ne_get_error(_propagator->_session)));
        return true;
    }
    return false;
}

PropagateItemJob* OwncloudPropagator::createJob(const SyncFileItem& item) {
    switch(item._instruction) {
        case CSYNC_INSTRUCTION_REMOVE:
            if (item._dir == SyncFileItem::Down) return new PropagateLocalRemove(this, item);
            else return new PropagateRemoteRemove(this, item);
        case CSYNC_INSTRUCTION_NEW:
            if (item._isDirectory) {
                if (item._dir == SyncFileItem::Down) return new PropagateLocalMkdir(this, item);
                else return new PropagateRemoteMkdir(this, item);
            }   //fall trough
        case CSYNC_INSTRUCTION_SYNC:
        case CSYNC_INSTRUCTION_CONFLICT:
            if (item._isDirectory) {
                // Should we set the mtime?
                return 0;
            }
            if (item._dir == SyncFileItem::Down) return new PropagateDownloadFile(this, item);
            else return new PropagateUploadFile(this, item);
        case CSYNC_INSTRUCTION_RENAME:
            Q_ASSERT(item._dir == SyncFileItem::Up); // only supported for remote
            return new PropagateRemoteRename(this, item);
        case CSYNC_INSTRUCTION_IGNORE:
            return new PropagateIgnoreJob(this, item);
        default:
            return 0;
    }
    return 0;
}

void OwncloudPropagator::start(const SyncFileItemVector& _syncedItems)
{
    SyncFileItemVector items = _syncedItems;
    std::sort(items.begin(), items.end());
    _rootJob.reset(new PropagateDirectory(this));
    QStack<QPair<QString, PropagateDirectory *> > directories;
    directories.push(qMakePair(QString(), _rootJob.data()));
    QVector<PropagateDirectory *> directoriesToRemove;
    QString removedDirectory;
    foreach(const SyncFileItem &item, items) {
        if (item._instruction == CSYNC_INSTRUCTION_REMOVE
            && !removedDirectory.isEmpty() && item._file.startsWith(removedDirectory)) {
            //already taken care of.  (by the removal of the parent directory)
            continue;
        }

        while (!item._file.startsWith(directories.top().first)) {
            directories.pop();
        }

        if (item._isDirectory) {
            PropagateDirectory *dir = new PropagateDirectory(this, item);
            dir->_firstJob.reset(createJob(item));
            if (item._instruction == CSYNC_INSTRUCTION_REMOVE) {
                //We do the removal of directories at the end
                directoriesToRemove.append(dir);
                removedDirectory = item._file + "/";
            } else {
                directories.top().second->append(dir);
            }
            directories.push(qMakePair(item._file + "/" , dir));
        } else if (PropagateItemJob* current = createJob(item)) {
            directories.top().second->append(current);
        }
    }

    foreach(PropagatorJob* it, directoriesToRemove) {
        _rootJob->append(it);
    }

    _rootJob->start();
    connect(_rootJob.data(), SIGNAL(completed(SyncFileItem)), this, SIGNAL(completed(SyncFileItem)));
    connect(_rootJob.data(), SIGNAL(progress(Progress::Kind,QString,quint64,quint64)), this, SIGNAL(progress(Progress::Kind,QString,quint64,quint64)));
    connect(_rootJob.data(), SIGNAL(finished(SyncFileItem::Status)), this, SIGNAL(finished()));
}

void PropagateDirectory::proceedNext(SyncFileItem::Status status)
{
    if (status == SyncFileItem::FatalError) {
        emit finished(status);
        return;
    } else if (status == SyncFileItem::NormalError) {
        _hasError = true;
    }

    _current ++;
    if (_current < _subJobs.size()) {
        PropagatorJob *next = _subJobs.at(_current);
        startJob(next);
    } else {
        if (!_item.isEmpty() && !_hasError) {
            SyncJournalFileRecord record(_item,  _propagator->_localDir + _item._file);
            _propagator->_journal->setFileRecord(record);
        }
        emit finished(_hasError ? SyncFileItem::NormalError : SyncFileItem::Success);
    }
}

}<|MERGE_RESOLUTION|>--- conflicted
+++ resolved
@@ -187,13 +187,6 @@
     done(SyncFileItem::Success);
 }
 
-<<<<<<< HEAD
-// Log callback for httpbf
-static void _log_callback(const char *func, const char *text, void*)
-{
-    qDebug() << "  " << func << text;
-}
-=======
 class PropagateUploadFile: public PropagateItemJob {
 public:
     explicit PropagateUploadFile(OwncloudPropagator* propagator,const SyncFileItem& item)
@@ -203,9 +196,8 @@
     // Log callback for httpbf
     static void _log_callback(const char *func, const char *text, void*)
     {
-        qDebug() << func << text;
-    }
->>>>>>> 84a40dcb
+        qDebug() << "  " << func << text;
+    }
 
     // abort callback for httpbf
     static int _user_want_abort(void *userData)
@@ -265,12 +257,8 @@
      * do ten tries to upload the file chunked. Check the file size and mtime
      * before submitting a chunk and after having submitted the last one.
      * If the file has changed, retry.
-<<<<<<< HEAD
-    */
+     */
     qDebug() << "** PUT request to" << uri.data();
-=======
-     */
->>>>>>> 84a40dcb
     do {
         Hbf_State state = HBF_SUCCESS;
         QScopedPointer<hbf_transfer_t, ScopedPointerHelpers> trans(hbf_init_transfer(uri.data()));
@@ -304,35 +292,27 @@
                 trans->previous_etag = previousEtag.data();
             }
             _chunked_total_size = trans->stat_size;
-<<<<<<< HEAD
-            qDebug() << "About to upload " << item._file << "  (" << previousEtag << item._size << " bytes )";
-=======
-            qDebug() << "About to upload " << _item._file << "  (" << previousEtag << _item._size << ")";
->>>>>>> 84a40dcb
+            qDebug() << "About to upload " << _item._file << "  (" << previousEtag << _item._size << " bytes )";
             /* Transfer all the chunks through the HTTP session using PUT. */
             state = hbf_transfer( _propagator->_session, trans.data(), "PUT" );
         }
 
-<<<<<<< HEAD
         // the file id should only be empty for new files up- or downloaded
         QString fid = QString::fromUtf8( hbf_transfer_file_id( trans.data() ));
-        if( _fileId.isEmpty() ) {
+        if( _item._fileId.isEmpty() ) {
             if( fid.isEmpty() ) {
                 const char *plain_uri = uri.data();
                 getFileId(plain_uri);
             } else {
-                _fileId = fid;
+                _item._fileId = fid;
             }
         } else {
-            if( _fileId != fid ) {
-                qDebug() << "WARN: File ID changed!" << _fileId << fid;
+            if( _item._fileId != fid ) {
+                qDebug() << "WARN: File ID changed!" << _item._fileId << fid;
             } else {
-                qDebug() << "FileID remains" << _fileId;
-            }
-        }
-=======
-        _item._fileId = QString::fromUtf8( hbf_transfer_file_id( trans.data() ));
->>>>>>> 84a40dcb
+                qDebug() << "FileID remains" << _item._fileId;
+            }
+        }
 
         /* Handle errors. */
         if ( state != HBF_SUCCESS ) {
@@ -351,24 +331,12 @@
             return;
         }
 
-<<<<<<< HEAD
-    ne_set_notifier(_session, 0, 0);
-    if( _etag.isEmpty() ) {
-        updateMTimeAndETag(uri.data(), item._modtime);
-    }
-
-    _status = SyncFileItem::Success;
-=======
         ne_set_notifier(_propagator->_session, 0, 0);
->>>>>>> 84a40dcb
 
         if( trans->modtime_accepted ) {
             _item._etag =  QByteArray(hbf_transfer_etag( trans.data() ));
         } else {
             updateMTimeAndETag(uri.data(), _item._modtime);
-        }
-        if( _item._fileId.isEmpty() ) {
-            getFileId( uri.data() );
         }
 
         _item._instruction = CSYNC_INSTRUCTION_UPDATED;
@@ -391,7 +359,6 @@
     }
 }
 
-<<<<<<< HEAD
 static QString parseFileId(ne_request *req) {
     QString fileId;
 
@@ -402,11 +369,7 @@
     return fileId;
 }
 
-
-void OwncloudPropagator::updateMTimeAndETag(const char* uri, time_t mtime)
-=======
 void PropagateItemJob::updateMTimeAndETag(const char* uri, time_t mtime)
->>>>>>> 84a40dcb
 {
     QByteArray modtime = QByteArray::number(qlonglong(mtime));
     ne_propname pname;
@@ -434,20 +397,16 @@
         // error happend
         qDebug() << "Could not issue HEAD request for ETag." << ne_get_error(_propagator->_session);
     } else {
-<<<<<<< HEAD
-        _etag = parseEtag(req.data());
+        _item._etag = parseEtag(req.data());
         QString fid = parseFileId(req.data());
-        if( _fileId.isEmpty() ) {
-            _fileId = fid;
-            qDebug() << "FileID was empty, set it to " << _fileId;
+        if( _item._fileId.isEmpty() ) {
+            _item._fileId = fid;
+            qDebug() << "FileID was empty, set it to " << _item._fileId;
         } else {
-            if( !fid.isEmpty() && fid != _fileId ) {
-                qDebug() << "WARN: FileID seems to have changed: "<< fid << _fileId;
-            }
-        }
-=======
-        _item._etag = parseEtag(req.data());
->>>>>>> 84a40dcb
+            if( !fid.isEmpty() && fid != _item._fileId ) {
+                qDebug() << "WARN: FileID seems to have changed: "<< fid << _item._fileId;
+            }
+        }
     }
 }
 
@@ -456,27 +415,13 @@
     if( ! uri ) return;
 
     QScopedPointer<ne_request, ScopedPointerHelpers> req(ne_request_create(_propagator->_session, "HEAD", uri));
+    qDebug() << "Querying the fileID from " << uri;
     int neon_stat = ne_request_dispatch(req.data());
-
-<<<<<<< HEAD
-    qDebug() << "Querying the fileID from " << uri;
-
-    if( updateErrorFromSession(neon_stat, req.data()) ) {
-        // error happend
-        qDebug() << "Could not issue HEAD request for FileID.";
-    } else {
-        _fileId = parseFileId( req.data() );
-        qDebug() << "Fetched fileID: " << _fileId;
-=======
     if( neon_stat != NE_OK ) {
         // error happend
         qDebug() << "Could not issue HEAD request for FileID.";
     } else {
-        const char *header = ne_get_response_header(req.data(), "X-OC-FileId");
-        if( header ) {
-            _item._fileId = QString::fromUtf8(header);
-        }
->>>>>>> 84a40dcb
+        _item._fileId = parseFileId( req.data() );
     }
 }
 
